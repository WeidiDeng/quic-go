package http3

import (
	"context"
	"errors"
	"fmt"
	"io"
	"log/slog"
	"net/http"
	"net/http/httptrace"
	"net/textproto"
	"sync"
	"time"

	"github.com/quic-go/quic-go"
	"github.com/quic-go/quic-go/internal/protocol"
	"github.com/quic-go/quic-go/quicvarint"

	"github.com/quic-go/qpack"
)

const (
	// MethodGet0RTT allows a GET request to be sent using 0-RTT.
	// Note that 0-RTT doesn't provide replay protection and should only be used for idempotent requests.
	MethodGet0RTT = "GET_0RTT"
	// MethodHead0RTT allows a HEAD request to be sent using 0-RTT.
	// Note that 0-RTT doesn't provide replay protection and should only be used for idempotent requests.
	MethodHead0RTT = "HEAD_0RTT"
)

const (
	defaultUserAgent              = "quic-go HTTP/3"
	defaultMaxResponseHeaderBytes = 10 * 1 << 20 // 10 MB
)

var defaultQuicConfig = &quic.Config{
	MaxIncomingStreams: -1, // don't allow the server to create bidirectional streams
	KeepAlivePeriod:    10 * time.Second,
}

// SingleDestinationRoundTripper is an HTTP/3 client doing requests to a single remote server.
type SingleDestinationRoundTripper struct {
	Connection quic.Connection

	// Enable support for HTTP/3 datagrams (RFC 9297).
	// If a QUICConfig is set, datagram support also needs to be enabled on the QUIC layer by setting EnableDatagrams.
	EnableDatagrams bool

	// Additional HTTP/3 settings.
	// It is invalid to specify any settings defined by RFC 9114 (HTTP/3) and RFC 9297 (HTTP Datagrams).
	AdditionalSettings map[uint64]uint64
	StreamHijacker     func(FrameType, quic.ConnectionTracingID, quic.Stream, error) (hijacked bool, err error)
	UniStreamHijacker  func(StreamType, quic.ConnectionTracingID, quic.ReceiveStream, error) (hijacked bool)

	// MaxResponseHeaderBytes specifies a limit on how many response bytes are
	// allowed in the server's response header.
	// Zero means to use a default limit.
	MaxResponseHeaderBytes int64

	// DisableCompression, if true, prevents the Transport from requesting compression with an
	// "Accept-Encoding: gzip" request header when the Request contains no existing Accept-Encoding value.
	// If the Transport requests gzip on its own and gets a gzipped response, it's transparently
	// decoded in the Response.Body.
	// However, if the user explicitly requested gzip it is not automatically uncompressed.
	DisableCompression bool

	Logger *slog.Logger

	initOnce      sync.Once
	hconn         *connection
	requestWriter *requestWriter
<<<<<<< HEAD

	decoder *qpack.Decoder

	hostname string
	conn     atomic.Pointer[quic.EarlyConnection]

	idLock           sync.RWMutex
	receivedGoawayID quic.StreamID
	runningCtx       map[quic.StreamID]context.CancelCauseFunc
	ctxLock          sync.Mutex

	logger utils.Logger
=======
	decoder       *qpack.Decoder
>>>>>>> 12aa6382
}

var _ http.RoundTripper = &SingleDestinationRoundTripper{}

<<<<<<< HEAD
	if tlsConf == nil {
		tlsConf = &tls.Config{}
	} else {
		tlsConf = tlsConf.Clone()
	}
	if tlsConf.ServerName == "" {
		sni, _, err := net.SplitHostPort(hostname)
		if err != nil {
			// It's ok if net.SplitHostPort returns an error - it could be a hostname/IP address without a port.
			sni = hostname
		}
		tlsConf.ServerName = sni
	}
	// Replace existing ALPNs by H3
	tlsConf.NextProtos = []string{versionToALPN(conf.Versions[0])}

	return &client{
		hostname:         authorityAddr("https", hostname),
		tlsConf:          tlsConf,
		requestWriter:    newRequestWriter(logger),
		decoder:          qpack.NewDecoder(func(hf qpack.HeaderField) {}),
		config:           conf,
		opts:             opts,
		dialer:           dialer,
		receivedGoawayID: quic.StreamID(-4),
		runningCtx:       make(map[quic.StreamID]context.CancelCauseFunc),
		logger:           logger,
	}, nil
=======
func (c *SingleDestinationRoundTripper) Start() Connection {
	c.initOnce.Do(func() { c.init() })
	return c.hconn
>>>>>>> 12aa6382
}

func (c *SingleDestinationRoundTripper) init() {
	c.requestWriter = newRequestWriter()
	c.decoder = qpack.NewDecoder(func(hf qpack.HeaderField) {})
	c.hconn = newConnection(c.Connection, c.EnableDatagrams, c.UniStreamHijacker, protocol.PerspectiveClient, c.Logger)
	// send the SETTINGs frame, using 0-RTT data, if possible
	go func() {
		if err := c.setupConn(c.Connection); err != nil {
			if c.Logger != nil {
				c.Logger.Debug("setting up connection failed", "error", err)
			}
			c.Connection.CloseWithError(quic.ApplicationErrorCode(ErrCodeInternalError), "")
		}
	}()
	if c.StreamHijacker != nil {
		go c.handleBidirectionalStreams()
	}
<<<<<<< HEAD
	c.hconn = newConnection(
		conn,
		c.opts.EnableDatagram,
		c.opts.UniStreamHijacker,
		protocol.PerspectiveClient,
		c.logger,
	)
	c.hconn.controlStrHandler = c.readControlStream
=======
>>>>>>> 12aa6382
	go c.hconn.HandleUnidirectionalStreams()
}

<<<<<<< HEAD
var errGoaway = errors.New("server sent goaway")

func (c *client) readControlStream(str quic.ReceiveStream, conn quic.Connection) {
	lastID := quic.StreamID(-4)
	for {
		frame, err := parseNextFrame(str, nil)
		if err != nil {
			c.logger.Errorf("Error reading control stream: %s", err)
			return
		}
		switch v := frame.(type) {
		case *goawayFrame:
			// invalid stream ID, rfc 9114
			if v.ID < 0 || v.ID%4 != 0 || (lastID >= 0 && v.ID > lastID) {
				conn.CloseWithError(quic.ApplicationErrorCode(ErrCodeIDError), "")
				return
			}
			lastID = v.ID
			c.idLock.Lock()
			c.receivedGoawayID = v.ID
			c.idLock.Unlock()

			c.ctxLock.Lock()
			for id, cancel := range c.runningCtx {
				if id >= v.ID {
					cancel(errGoaway)
				}
			}
			c.ctxLock.Unlock()
		default:
			c.logger.Debugf("reading frame type: %T", v)
		}
	}
}

func (c *client) setupConn(conn quic.EarlyConnection) error {
=======
func (c *SingleDestinationRoundTripper) setupConn(conn quic.Connection) error {
>>>>>>> 12aa6382
	// open the control stream
	str, err := conn.OpenUniStream()
	if err != nil {
		return err
	}
	b := make([]byte, 0, 64)
	b = quicvarint.Append(b, streamTypeControlStream)
	// send the SETTINGS frame
	b = (&settingsFrame{Datagram: c.EnableDatagrams, Other: c.AdditionalSettings}).Append(b)
	_, err = str.Write(b)
	return err
}

func (c *SingleDestinationRoundTripper) handleBidirectionalStreams() {
	for {
		str, err := c.hconn.AcceptStream(context.Background())
		if err != nil {
			if c.Logger != nil {
				c.Logger.Debug("accepting bidirectional stream failed", "error", err)
			}
			return
		}
		go func(str quic.Stream) {
			_, err := parseNextFrame(str, func(ft FrameType, e error) (processed bool, err error) {
				id := c.hconn.Context().Value(quic.ConnectionTracingKey).(quic.ConnectionTracingID)
				return c.StreamHijacker(ft, id, str, e)
			})
			if err == errHijacked {
				return
			}
			if err != nil {
				if c.Logger != nil {
					c.Logger.Debug("error handling stream", "error", err)
				}
			}
			c.hconn.CloseWithError(quic.ApplicationErrorCode(ErrCodeFrameUnexpected), "received HTTP/3 frame on bidirectional stream")
		}(str)
	}
}

func (c *SingleDestinationRoundTripper) maxHeaderBytes() uint64 {
	if c.MaxResponseHeaderBytes <= 0 {
		return defaultMaxResponseHeaderBytes
	}
	return uint64(c.MaxResponseHeaderBytes)
}

// RoundTrip executes a request and returns a response
func (c *SingleDestinationRoundTripper) RoundTrip(req *http.Request) (*http.Response, error) {
	c.initOnce.Do(func() { c.init() })

	rsp, err := c.roundTrip(req)
	if err != nil && req.Context().Err() != nil {
		// if the context was canceled, return the context cancellation error
		err = req.Context().Err()
	}
	return rsp, err
}

<<<<<<< HEAD
func (c *client) goawayReceived() (quic.StreamID, bool) {
	var id quic.StreamID
	c.idLock.RLock()
	id = c.receivedGoawayID
	c.idLock.RUnlock()
	return id, id >= 0
}

func (c *client) roundTripOpt(req *http.Request, opt RoundTripOpt) (*http.Response, error) {
	if authorityAddr("https", hostnameFromRequest(req)) != c.hostname {
		return nil, fmt.Errorf("http3 client BUG: RoundTripOpt called for the wrong client (expected %s, got %s)", c.hostname, req.Host)
	}

	c.dialOnce.Do(func() {
		c.handshakeErr = c.dial(req.Context())
	})
	if c.handshakeErr != nil {
		return nil, c.handshakeErr
	}

	// At this point, c.conn is guaranteed to be set.
	conn := *c.conn.Load()

=======
func (c *SingleDestinationRoundTripper) roundTrip(req *http.Request) (*http.Response, error) {
>>>>>>> 12aa6382
	// Immediately send out this request, if this is a 0-RTT request.
	switch req.Method {
	case MethodGet0RTT:
		// don't modify the original request
		reqCopy := *req
		req = &reqCopy
		req.Method = http.MethodGet
	case MethodHead0RTT:
		// don't modify the original request
		reqCopy := *req
		req = &reqCopy
		req.Method = http.MethodHead
	default:
		// wait for the handshake to complete
		earlyConn, ok := c.Connection.(quic.EarlyConnection)
		if ok {
			select {
			case <-earlyConn.HandshakeComplete():
			case <-req.Context().Done():
				return nil, req.Context().Err()
			}
		}
	}

	// It is only possible to send an Extended CONNECT request once the SETTINGS were received.
	// See section 3 of RFC 8441.
	if isExtendedConnectRequest(req) {
		connCtx := c.Connection.Context()
		// wait for the server's SETTINGS frame to arrive
		select {
		case <-c.hconn.ReceivedSettings():
		case <-connCtx.Done():
			return nil, context.Cause(connCtx)
		}
		if !c.hconn.Settings().EnableExtendedConnect {
			return nil, errors.New("http3: server didn't enable Extended CONNECT")
		}
	}

	str, err := c.Connection.OpenStreamSync(req.Context())
	if err != nil {
		return nil, err
	}

	id := str.StreamID()
	ctx, cancel := context.WithCancelCause(req.Context())
	c.ctxLock.Lock()
	c.runningCtx[id] = cancel
	c.ctxLock.Unlock()

	defer func() {
		cancel(nil)
		c.ctxLock.Lock()
		delete(c.runningCtx, id)
		c.ctxLock.Unlock()
	}()

	// the context may not be canceled if it's added after goaway frame is processed
	if goawayID, ok := c.goawayReceived(); ok && goawayID <= id {
		cancel(errGoaway)
		str.CancelWrite(quic.StreamErrorCode(ErrCodeRequestCanceled))
		str.CancelRead(quic.StreamErrorCode(ErrCodeRequestCanceled))
		return nil, errGoaway
	}

	// Separate goroutine to prevent interference with request cancellation
	go func() {
		<-ctx.Done()
		if context.Cause(ctx) == errGoaway {
			str.CancelWrite(quic.StreamErrorCode(ErrCodeRequestCanceled))
			str.CancelRead(quic.StreamErrorCode(ErrCodeRequestCanceled))
		}
	}()

	// Request Cancellation:
	// This go routine keeps running even after RoundTripOpt() returns.
	// It is shut down when the application is done processing the body.
	reqDone := make(chan struct{})
	done := make(chan struct{})
	go func() {
		defer close(done)
		select {
		case <-req.Context().Done():
			str.CancelWrite(quic.StreamErrorCode(ErrCodeRequestCanceled))
			str.CancelRead(quic.StreamErrorCode(ErrCodeRequestCanceled))
		case <-reqDone:
		}
	}()

	rsp, err := c.doRequest(req, str, reqDone)
	if err != nil { // if any error occurred
		close(reqDone)
		<-done
<<<<<<< HEAD
		if rerr.streamErr != 0 { // if it was a stream error
			str.CancelWrite(quic.StreamErrorCode(rerr.streamErr))
		}
		if rerr.connErr != 0 { // if it was a connection error
			var reason string
			if rerr.err != nil {
				reason = rerr.err.Error()
			}
			conn.CloseWithError(quic.ApplicationErrorCode(rerr.connErr), reason)
		}
		// check if goaway interrupted this request
		if context.Cause(ctx) == errGoaway {
			return nil, errGoaway
		}
		return nil, maybeReplaceError(rerr.err)
=======
		return nil, maybeReplaceError(err)
>>>>>>> 12aa6382
	}
	return rsp, maybeReplaceError(err)
}

func (c *SingleDestinationRoundTripper) OpenRequestStream(ctx context.Context) (RequestStream, error) {
	c.initOnce.Do(func() { c.init() })

	str, err := c.Connection.OpenStreamSync(ctx)
	if err != nil {
		return nil, err
	}
	return newRequestStream(
		newStream(str, c.hconn),
		c.requestWriter,
		nil,
		c.decoder,
		c.DisableCompression,
		c.maxHeaderBytes(),
	), nil
}

// cancelingReader reads from the io.Reader.
// It cancels writing on the stream if any error other than io.EOF occurs.
type cancelingReader struct {
	r   io.Reader
	str Stream
}

func (r *cancelingReader) Read(b []byte) (int, error) {
	n, err := r.r.Read(b)
	if err != nil && err != io.EOF {
		r.str.CancelWrite(quic.StreamErrorCode(ErrCodeRequestCanceled))
	}
	return n, err
}

func (c *SingleDestinationRoundTripper) sendRequestBody(str Stream, body io.ReadCloser, contentLength int64) error {
	defer body.Close()
	buf := make([]byte, bodyCopyBufferSize)
	sr := &cancelingReader{str: str, r: body}
	if contentLength == -1 {
		_, err := io.CopyBuffer(str, sr, buf)
		return err
	}

	// make sure we don't send more bytes than the content length
	n, err := io.CopyBuffer(str, io.LimitReader(sr, contentLength), buf)
	if err != nil {
		return err
	}
	var extra int64
	extra, err = io.CopyBuffer(io.Discard, sr, buf)
	n += extra
	if n > contentLength {
		str.CancelWrite(quic.StreamErrorCode(ErrCodeRequestCanceled))
		return fmt.Errorf("http: ContentLength=%d with Body length %d", contentLength, n)
	}
	return err
}

func (c *SingleDestinationRoundTripper) doRequest(req *http.Request, str quic.Stream, reqDone chan<- struct{}) (*http.Response, error) {
	hstr := newRequestStream(
		newStream(str, c.hconn),
		c.requestWriter,
		reqDone,
		c.decoder,
		c.DisableCompression,
		c.maxHeaderBytes(),
	)
	if err := hstr.SendRequestHeader(req); err != nil {
		return nil, err
	}
	if req.Body == nil {
		hstr.Close()
	} else {
		// send the request body asynchronously
		go func() {
			contentLength := int64(-1)
			// According to the documentation for http.Request.ContentLength,
			// a value of 0 with a non-nil Body is also treated as unknown content length.
			if req.ContentLength > 0 {
				contentLength = req.ContentLength
			}
			if err := c.sendRequestBody(hstr, req.Body, contentLength); err != nil {
				if c.Logger != nil {
					c.Logger.Debug("error writing request", "error", err)
				}
			}
			hstr.Close()
		}()
	}

	var (
		res *http.Response
		err error
	)

	// copy from net/http: support 1xx responses
	trace := httptrace.ContextClientTrace(req.Context())
	num1xx := 0               // number of informational 1xx headers received
	const max1xxResponses = 5 // arbitrary bound on number of informational responses

	for {
		if res, err = hstr.ReadResponse(); err != nil {
			return nil, err
		}
		resCode := res.StatusCode
		is1xx := 100 <= resCode && resCode <= 199
		// treat 101 as a terminal status, see https://github.com/golang/go/issues/26161
		is1xxNonTerminal := is1xx && resCode != http.StatusSwitchingProtocols
		if is1xxNonTerminal {
			num1xx++
			if num1xx > max1xxResponses {
				return nil, errors.New("http: too many 1xx informational responses")
			}
			if trace != nil && trace.Got1xxResponse != nil {
				if err := trace.Got1xxResponse(resCode, textproto.MIMEHeader(res.Header)); err != nil {
					return nil, err
				}
			}
			continue
		}
		break
	}
	connState := c.Connection.ConnectionState().TLS
	res.TLS = &connState
	res.Request = req
	return res, nil
}<|MERGE_RESOLUTION|>--- conflicted
+++ resolved
@@ -69,66 +69,27 @@
 	initOnce      sync.Once
 	hconn         *connection
 	requestWriter *requestWriter
-<<<<<<< HEAD
-
-	decoder *qpack.Decoder
-
-	hostname string
-	conn     atomic.Pointer[quic.EarlyConnection]
+	decoder       *qpack.Decoder
 
 	idLock           sync.RWMutex
 	receivedGoawayID quic.StreamID
 	runningCtx       map[quic.StreamID]context.CancelCauseFunc
 	ctxLock          sync.Mutex
-
-	logger utils.Logger
-=======
-	decoder       *qpack.Decoder
->>>>>>> 12aa6382
 }
 
 var _ http.RoundTripper = &SingleDestinationRoundTripper{}
 
-<<<<<<< HEAD
-	if tlsConf == nil {
-		tlsConf = &tls.Config{}
-	} else {
-		tlsConf = tlsConf.Clone()
-	}
-	if tlsConf.ServerName == "" {
-		sni, _, err := net.SplitHostPort(hostname)
-		if err != nil {
-			// It's ok if net.SplitHostPort returns an error - it could be a hostname/IP address without a port.
-			sni = hostname
-		}
-		tlsConf.ServerName = sni
-	}
-	// Replace existing ALPNs by H3
-	tlsConf.NextProtos = []string{versionToALPN(conf.Versions[0])}
-
-	return &client{
-		hostname:         authorityAddr("https", hostname),
-		tlsConf:          tlsConf,
-		requestWriter:    newRequestWriter(logger),
-		decoder:          qpack.NewDecoder(func(hf qpack.HeaderField) {}),
-		config:           conf,
-		opts:             opts,
-		dialer:           dialer,
-		receivedGoawayID: quic.StreamID(-4),
-		runningCtx:       make(map[quic.StreamID]context.CancelCauseFunc),
-		logger:           logger,
-	}, nil
-=======
 func (c *SingleDestinationRoundTripper) Start() Connection {
 	c.initOnce.Do(func() { c.init() })
 	return c.hconn
->>>>>>> 12aa6382
 }
 
 func (c *SingleDestinationRoundTripper) init() {
 	c.requestWriter = newRequestWriter()
 	c.decoder = qpack.NewDecoder(func(hf qpack.HeaderField) {})
 	c.hconn = newConnection(c.Connection, c.EnableDatagrams, c.UniStreamHijacker, protocol.PerspectiveClient, c.Logger)
+	c.receivedGoawayID= quic.StreamID(-4)
+	c.runningCtx= make(map[quic.StreamID]context.CancelCauseFunc)
 	// send the SETTINGs frame, using 0-RTT data, if possible
 	go func() {
 		if err := c.setupConn(c.Connection); err != nil {
@@ -141,7 +102,6 @@
 	if c.StreamHijacker != nil {
 		go c.handleBidirectionalStreams()
 	}
-<<<<<<< HEAD
 	c.hconn = newConnection(
 		conn,
 		c.opts.EnableDatagram,
@@ -150,20 +110,17 @@
 		c.logger,
 	)
 	c.hconn.controlStrHandler = c.readControlStream
-=======
->>>>>>> 12aa6382
 	go c.hconn.HandleUnidirectionalStreams()
 }
 
-<<<<<<< HEAD
 var errGoaway = errors.New("server sent goaway")
 
-func (c *client) readControlStream(str quic.ReceiveStream, conn quic.Connection) {
+func (c *SingleDestinationRoundTripper) readControlStream(str quic.ReceiveStream, conn quic.Connection) {
 	lastID := quic.StreamID(-4)
 	for {
 		frame, err := parseNextFrame(str, nil)
 		if err != nil {
-			c.logger.Errorf("Error reading control stream: %s", err)
+			c.Logger.Errorf("Error reading control stream: %s", err)
 			return
 		}
 		switch v := frame.(type) {
@@ -186,15 +143,12 @@
 			}
 			c.ctxLock.Unlock()
 		default:
-			c.logger.Debugf("reading frame type: %T", v)
-		}
-	}
-}
-
-func (c *client) setupConn(conn quic.EarlyConnection) error {
-=======
+			c.Logger.Debugf("reading frame type: %T", v)
+		}
+	}
+}
+
 func (c *SingleDestinationRoundTripper) setupConn(conn quic.Connection) error {
->>>>>>> 12aa6382
 	// open the control stream
 	str, err := conn.OpenUniStream()
 	if err != nil {
@@ -254,8 +208,7 @@
 	return rsp, err
 }
 
-<<<<<<< HEAD
-func (c *client) goawayReceived() (quic.StreamID, bool) {
+func (c *SingleDestinationRoundTripper) goawayReceived() (quic.StreamID, bool) {
 	var id quic.StreamID
 	c.idLock.RLock()
 	id = c.receivedGoawayID
@@ -263,24 +216,7 @@
 	return id, id >= 0
 }
 
-func (c *client) roundTripOpt(req *http.Request, opt RoundTripOpt) (*http.Response, error) {
-	if authorityAddr("https", hostnameFromRequest(req)) != c.hostname {
-		return nil, fmt.Errorf("http3 client BUG: RoundTripOpt called for the wrong client (expected %s, got %s)", c.hostname, req.Host)
-	}
-
-	c.dialOnce.Do(func() {
-		c.handshakeErr = c.dial(req.Context())
-	})
-	if c.handshakeErr != nil {
-		return nil, c.handshakeErr
-	}
-
-	// At this point, c.conn is guaranteed to be set.
-	conn := *c.conn.Load()
-
-=======
 func (c *SingleDestinationRoundTripper) roundTrip(req *http.Request) (*http.Response, error) {
->>>>>>> 12aa6382
 	// Immediately send out this request, if this is a 0-RTT request.
 	switch req.Method {
 	case MethodGet0RTT:
@@ -374,25 +310,11 @@
 	if err != nil { // if any error occurred
 		close(reqDone)
 		<-done
-<<<<<<< HEAD
-		if rerr.streamErr != 0 { // if it was a stream error
-			str.CancelWrite(quic.StreamErrorCode(rerr.streamErr))
-		}
-		if rerr.connErr != 0 { // if it was a connection error
-			var reason string
-			if rerr.err != nil {
-				reason = rerr.err.Error()
-			}
-			conn.CloseWithError(quic.ApplicationErrorCode(rerr.connErr), reason)
-		}
 		// check if goaway interrupted this request
 		if context.Cause(ctx) == errGoaway {
 			return nil, errGoaway
 		}
-		return nil, maybeReplaceError(rerr.err)
-=======
 		return nil, maybeReplaceError(err)
->>>>>>> 12aa6382
 	}
 	return rsp, maybeReplaceError(err)
 }
