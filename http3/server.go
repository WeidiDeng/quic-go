--- conflicted
+++ resolved
@@ -318,18 +318,7 @@
 
 func (s *Server) setupListenerForConn(tlsConf *tls.Config, conn net.PacketConn) (QUICEarlyListener, error) {
 	if tlsConf == nil {
-<<<<<<< HEAD
-		return errServerWithoutTLSConfig
-	}
-
-	s.mutex.RLock()
-	closed := s.closed
-	s.mutex.RUnlock()
-	if closed {
-		return http.ErrServerClosed
-=======
 		return nil, errServerWithoutTLSConfig
->>>>>>> 39e2a69a
 	}
 
 	baseConf := ConfigureTLSConfig(tlsConf)
@@ -343,9 +332,9 @@
 		quicConf.EnableDatagrams = true
 	}
 
-	s.mutex.Lock()
-	defer s.mutex.Unlock()
+	s.mutex.RLock()
 	closed := s.closed
+	s.mutex.RUnlock()
 	if closed {
 		return nil, http.ErrServerClosed
 	}
@@ -490,7 +479,6 @@
 	}).Append(b)
 	str.Write(b)
 
-<<<<<<< HEAD
 	var (
 		once   sync.Once
 		mutex  sync.Mutex
@@ -517,7 +505,7 @@
 		delete(s.connections, &conn)
 		s.mutex.Unlock()
 	}()
-=======
+
 	ctx := conn.Context()
 	ctx = context.WithValue(ctx, ServerContextKey, s)
 	ctx = context.WithValue(ctx, http.LocalAddrContextKey, conn.LocalAddr())
@@ -528,7 +516,6 @@
 			panic("http3: ConnContext returned nil")
 		}
 	}
->>>>>>> 39e2a69a
 
 	hconn := newConnection(
 		ctx,
